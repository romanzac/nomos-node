--- conflicted
+++ resolved
@@ -62,17 +62,14 @@
     }
 
     /// Service main loop
-<<<<<<< HEAD
     async fn run(mut self) -> Result<(), ServiceError> {
         let endpoint = B::new(self.settings.backend_settings)
             .await
             .map_err(|e| ServiceError::Service(Box::new(e)))?;
-        endpoint.serve().await?;
-=======
-    async fn run(mut self) -> Result<(), DynError> {
-        let endpoint = B::new(self.settings.backend_settings).await?;
-        endpoint.serve(self.handle).await?;
->>>>>>> c3422c19
+        endpoint
+            .serve()
+            .await
+            .map_err(|e| ServiceError::Service(Box::new(e)))?;
         Ok(())
     }
 }