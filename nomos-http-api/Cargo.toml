--- conflicted
+++ resolved
@@ -4,10 +4,7 @@
 edition = "2021"
 
 [features]
-<<<<<<< HEAD
 default = ["axum"]
-=======
->>>>>>> 98a8855a
 axum = ["dep:axum", "dep:hyper", "utoipa-swagger-ui/axum"]
 
 [dependencies]
@@ -41,9 +38,4 @@
 utoipa-swagger-ui = { version = "4.0", features = ["axum"] }
 reqwest = { version = "0.11", features = ["blocking", "json"] }
 serde = { version = "1", features = ["derive"] }
-<<<<<<< HEAD
-serde_json = "1"
-thiserror = "1"
-=======
-serde_json = "1"
->>>>>>> 98a8855a
+serde_json = "1"