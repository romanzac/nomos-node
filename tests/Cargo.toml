--- conflicted
+++ resolved
@@ -9,13 +9,8 @@
 nomos-consensus = { path = "../nomos-services/consensus" }
 nomos-network = { path = "../nomos-services/network", features = ["libp2p"] }
 nomos-log = { path = "../nomos-services/log" }
-<<<<<<< HEAD
 overwatch-rs = { git = "https://github.com/logos-co/Overwatch", branch = "concrete-error" }
-nomos-node-api = { path = "../nodes/nomos-node-api", features = ["axum"] }
-=======
 nomos-api = { path = "../nomos-services/api" }
-overwatch-rs = { git = "https://github.com/logos-co/Overwatch", rev = "2f70806" }
->>>>>>> a524cc2d
 nomos-core = { path = "../nomos-core" }
 consensus-engine = { path = "../consensus-engine", features = ["serde"] }
 nomos-mempool = { path = "../nomos-services/mempool", features = [
