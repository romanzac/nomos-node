[workspace]
members = [
    "nomos-core",
    "nomos-libp2p",
    "nomos-services/api",
    "nomos-services/log",
    "nomos-services/metrics",
    "nomos-services/network",
    "nomos-services/storage",
    "nomos-services/consensus",
    "nomos-services/mempool",
    "nomos-services/http",
    "nomos-services/data-availability",
    "nomos-services/system-sig",
    "nomos-da/reed-solomon",
    "nomos-da/kzg",
    "nomos-da/full-replication",
    "nomos-cli",
    "nomos-utils",
    "nodes/nomos-node",
<<<<<<< HEAD
    "nodes/nomos-node-api",
    "nodes/nomos-node-lib",
=======
>>>>>>> a524cc2d
    "nodes/mixnode",
    "simulations",
    "consensus-engine",
    "tests",
    "mixnet/node",
    "mixnet/client",
    "mixnet/protocol",
    "mixnet/topology",
]
resolver = "2"<|MERGE_RESOLUTION|>--- conflicted
+++ resolved
@@ -18,11 +18,6 @@
     "nomos-cli",
     "nomos-utils",
     "nodes/nomos-node",
-<<<<<<< HEAD
-    "nodes/nomos-node-api",
-    "nodes/nomos-node-lib",
-=======
->>>>>>> a524cc2d
     "nodes/mixnode",
     "simulations",
     "consensus-engine",
